--- conflicted
+++ resolved
@@ -58,8 +58,6 @@
 	}
 }
 
-<<<<<<< HEAD
-=======
 // Deleting messages that came from t.c_del_message channel
 func (t *RAWTCPListener) deleteMessage(message *TCPMessage) bool {
 	idx := -1
@@ -86,7 +84,6 @@
 	return true
 }
 
->>>>>>> 8535872b
 func (t *RAWTCPListener) readRAWSocket() {
 	conn, e := net.ListenPacket("ip4:tcp", t.addr)
 	defer conn.Close()
